--- conflicted
+++ resolved
@@ -81,17 +81,13 @@
 
   pypi-publish:
     name: Upload release to PyPI
-<<<<<<< HEAD
     if: startsWith(github.ref, 'refs/tags')
-=======
->>>>>>> dc98f84e
     runs-on: ubuntu-latest
     needs: build
     # environment:
     #   name: pypi
     #   url: https://pypi.org/p/postgres-tq
     permissions:
-<<<<<<< HEAD
       id-token: write  # IMPORTANT: this permission is mandatory for trusted publishing
     steps:
     # retrieve the artifact created at previous step
@@ -100,10 +96,4 @@
       uses: pypa/gh-action-pypi-publish@release/v1
       with:
         packages_dir: artifact/
-=======
-      id-token: write # IMPORTANT: this permission is mandatory for trusted publishing
-    steps:
-      # retrieve your distributions here
-      - name: Publish package distributions to PyPI
-        uses: pypa/gh-action-pypi-publish@release/v1
->>>>>>> dc98f84e
+
